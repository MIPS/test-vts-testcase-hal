--- conflicted
+++ resolved
@@ -73,14 +73,6 @@
     cflags: [
         "-Wall",
         "-Werror",
-<<<<<<< HEAD
-
-        // These warnings are in code generated with vtsc
-        // b/31362043
-        "-Wno-duplicate-decl-specifier",
-        "-Wno-implicitly-unsigned-literal",
-=======
->>>>>>> 1f3ea1df
     ],
 }
 
@@ -134,13 +126,5 @@
     cflags: [
         "-Wall",
         "-Werror",
-<<<<<<< HEAD
-
-        // These warnings are in code generated with vtsc
-        // b/31362043
-        "-Wno-duplicate-decl-specifier",
-        "-Wno-implicitly-unsigned-literal",
-=======
->>>>>>> 1f3ea1df
     ],
 }
