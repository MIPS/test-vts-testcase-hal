--- conflicted
+++ resolved
@@ -27,13 +27,7 @@
         <option name="binary-test-source" value="_32bit::DATA/nativetest/VtsHalBluetoothV1_0TargetTest/VtsHalBluetoothV1_0TargetTest"/>
         <option name="binary-test-source" value="_64bit::DATA/nativetest64/VtsHalBluetoothV1_0TargetTest/VtsHalBluetoothV1_0TargetTest"/>
         <option name="binary-test-type" value="hal_hidl_gtest"/>
-<<<<<<< HEAD
-        <!-- The Bluetooth HAL depends on the scheduler service. -->
-        <option name="binary-test-disable-framework" value="false"/>
-        <option name="binary-test-stop-native-servers" value="true"/>
-=======
         <option name="binary-test-disable-framework" value="true"/>
->>>>>>> 100649c5
         <option name="enable-profiling" value="true"/>
         <option name="precondition-lshal" value="android.hardware.bluetooth@1.0"/>
         <option name="test-timeout" value="3m"/>
